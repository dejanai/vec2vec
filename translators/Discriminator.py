--- conflicted
+++ resolved
@@ -1,14 +1,5 @@
 import torch
 import torch.nn as nn
-
-
-def add_residual(input_x: torch.Tensor, x: torch.Tensor) -> torch.Tensor:
-    if input_x.shape[1] < x.shape[1]:
-        padding = torch.zeros(x.shape[0], x.shape[1] - input_x.shape[1], device=x.device)
-        input_x = torch.cat([input_x, padding], dim=1)
-    elif input_x.shape[1] > x.shape[1]:
-        input_x = input_x[:, :x.shape[1]]
-    return x + input_x
 
 
 class Discriminator(nn.Module):
@@ -30,12 +21,7 @@
             self.layers.append(nn.Sequential(*layers))
         else:
             layers.append(nn.Linear(latent_dim, 1))
-<<<<<<< HEAD
-        self.initialize_weights()
-=======
-        self.discriminator = nn.Sequential(*layers)
         self.initialize_weights(weight_init)
->>>>>>> 099f44af
     
     def initialize_weights(self, weight_init: str):
         for module in self.modules():
@@ -51,9 +37,6 @@
                 module.bias.data.fill_(0)
 
     def forward(self, x):
-        input_x = x
         for layer in self.layers:
             x = layer(x)
-            # x = add_residual(input_x, x)
-            input_x = x
         return x