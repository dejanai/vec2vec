import os
import random
import toml
from sys import argv
from types import SimpleNamespace

import accelerate
from tqdm import tqdm
import wandb

import numpy as np
import torch
from torch.optim.lr_scheduler import LambdaLR

from translators.Discriminator import Discriminator

# from eval import eval_model
from utils.collate import MultiencoderTokenizedDataset, TokenizedCollator
from utils.dist import get_rank, get_world_size
from utils.eval_utils import eval_loop_
from utils.gan import VanillaGAN, RelativisticGAN
from utils.model_utils import get_sentence_embedding_dimension, load_encoder
from utils.utils import *
from utils.streaming_utils import load_streaming_embeddings, process_batch
from utils.train_utils import rec_loss_fn, trans_loss_fn, vsp_loss_fn, get_grad_norm
from utils.wandb_logger import Logger


def training_loop_(
    save_dir, accelerator, gan, sup_gan, latent_gan, similarity_gan, translator, sup_dataloader, unsup_dataloader, sup_encs, unsup_enc, cfg, opt, scheduler, logger=None, max_num_batches=None
):
    device = accelerator.device
    if logger is None:
        logger = Logger(dummy=True)

    if get_rank() == 0:
        try:
            wandb.watch(translator, log='all')
        except:
            pass

    if get_rank() == 0:
        dataloader_pbar = tqdm(zip(sup_dataloader, unsup_dataloader), total=len(sup_dataloader), desc="Training")
    else:
        dataloader_pbar = zip(sup_dataloader, unsup_dataloader)

    model_save_dir = os.path.join(save_dir, 'model.pt')

    translator.train()
    for i, (sup_batch, unsup_batch) in enumerate(dataloader_pbar):
        if max_num_batches is not None and i >= max_num_batches:
            print(f"Early stopping at {i} batches")
            break
        with accelerator.accumulate(translator), accelerator.autocast():
            assert len(set(sup_batch.keys()).intersection(unsup_batch.keys())) == 0
<<<<<<< HEAD
            ins = {
                **process_batch(cfg, sup_batch, sup_encs, device), 
                **process_batch(cfg, unsup_batch, unsup_enc, device)
            }
            cfg.noise_level = 1e-5 # TODO argparse
            recons, translations, reps = translator(
                ins, noise_level=cfg.noise_level, include_reps=True
            )
=======

            ins = {**process_batch(cfg, sup_batch, sup_encs, device), **process_batch(cfg, unsup_batch, unsup_enc, device)}
            recons, translations, reps = translator(ins, include_reps=True)
>>>>>>> 099f44af

            # discriminator
            disc_r1_penalty, disc_loss, gen_loss, disc_acc_real, disc_acc_fake, gen_acc = gan.step(
                real_data=ins[cfg.unsup_emb] + torch.randn_like(ins[cfg.unsup_emb], device=ins[cfg.unsup_emb].device) * cfg.noise_level,
                fake_data=translations[cfg.unsup_emb][cfg.sup_emb] + torch.randn_like(translations[cfg.unsup_emb][cfg.sup_emb], device=translations[cfg.unsup_emb][cfg.sup_emb].device) * cfg.noise_level
            )

            sup_disc_r1_penalty, sup_disc_loss, sup_gen_loss, sup_disc_acc_real, sup_disc_acc_fake, sup_gen_acc = sup_gan.step(
                real_data=ins[cfg.sup_emb] + torch.randn_like(ins[cfg.sup_emb], device=ins[cfg.sup_emb].device) * cfg.noise_level,
                fake_data=translations[cfg.sup_emb][cfg.unsup_emb] + torch.randn_like(translations[cfg.sup_emb][cfg.unsup_emb], device=translations[cfg.sup_emb][cfg.unsup_emb].device) * cfg.noise_level,
            )

            # latent discriminator
            latent_disc_r1_penalty, latent_disc_loss, latent_gen_loss, latent_disc_acc_real, latent_disc_acc_fake, latent_gen_acc = latent_gan.step(
                real_data=reps[cfg.sup_emb],
                fake_data=reps[cfg.unsup_emb]
            )

            # similarity discriminator
            if cfg.loss_coefficient_similarity_gen > 0:
                real_sims = ins[cfg.sup_emb] @ ins[cfg.sup_emb].T
                fake_sims = translations[cfg.sup_emb][cfg.unsup_emb] @ translations[cfg.sup_emb][cfg.unsup_emb].T
<<<<<<< HEAD
                similarity_r1_penalty, similarity_disc_loss, similarity_gen_loss, similarity_disc_acc_real, similarity_disc_acc_fake, similarity_gen_acc = similarity_gan.step(
=======
                similarity_disc_loss, similarity_gen_loss, similarity_disc_acc_real, similarity_disc_acc_fake, similarity_gen_acc = similarity_gan.step(
>>>>>>> 099f44af
                    real_data=real_sims,
                    fake_data=fake_sims,
                )
            else:
<<<<<<< HEAD
                similarity_r1_penalty = torch.tensor(0.0)
=======
>>>>>>> 099f44af
                similarity_disc_loss = torch.tensor(0.0)
                similarity_gen_loss = torch.tensor(0.0)
                similarity_disc_acc_real = 0.0
                similarity_disc_acc_fake = 0.0
                similarity_gen_acc = 0.0
<<<<<<< HEAD
            
=======

>>>>>>> 099f44af
            rec_loss = rec_loss_fn(ins, recons, logger)
            ins_reversed = {
                cfg.sup_emb: ins[cfg.unsup_emb],
                cfg.unsup_emb: ins[cfg.sup_emb],
            }
            translations_as_recons = {
                cfg.sup_emb: translations[cfg.unsup_emb][cfg.sup_emb],
                cfg.unsup_emb: translations[cfg.sup_emb][cfg.unsup_emb],
            }
            reverse_rec_loss = rec_loss_fn(ins_reversed, translations_as_recons, logger, prefix="reverse_")

            recons_as_translations = { 
                in_name: { in_name: val } for in_name, val in recons.items() 
            }
            vsp_loss = vsp_loss_fn(ins, recons_as_translations, logger)
            if (cfg.loss_coefficient_cc_rec > 0) or (cfg.loss_coefficient_cc_trans > 0):
                cc_ins = {}
                for out_flag in translations.keys():
                    in_flag = random.choice(list(translations[out_flag].keys()))
                    cc_ins[out_flag] = translations[out_flag][in_flag].detach()
                cc_recons, cc_translations = translator(cc_ins)
                cc_rec_loss = rec_loss_fn(ins, cc_recons, logger, prefix="cc_")
                cc_trans_loss = trans_loss_fn(ins, cc_translations, logger, prefix="cc_")
                cc_vsp_loss = vsp_loss_fn(ins, cc_translations, logger)
            else:
                cc_rec_loss = torch.tensor(0.0)
                cc_trans_loss = torch.tensor(0.0)
                cc_vsp_loss = torch.tensor(0.0)

            loss = (
                + (rec_loss * cfg.loss_coefficient_rec)
                + (reverse_rec_loss * cfg.loss_coefficient_reverse_rec)
                + (vsp_loss * cfg.loss_coefficient_vsp)
                + (cc_vsp_loss * cfg.loss_coefficient_cc_vsp)
                + (cc_rec_loss * cfg.loss_coefficient_cc_rec)
                + (cc_trans_loss * cfg.loss_coefficient_cc_trans)
                + (gen_loss * cfg.loss_coefficient_gen)
                + (sup_gen_loss * cfg.loss_coefficient_gen)
                + (latent_gen_loss * cfg.loss_coefficient_latent_gen)
                + (similarity_gen_loss * cfg.loss_coefficient_similarity_gen)
            )
            exit_on_nan(loss)
            opt.zero_grad()
            accelerator.backward(loss)
            accelerator.clip_grad_norm_(translator.parameters(), cfg.max_grad_norm)
            grad_norm_generator = get_grad_norm(translator)
            grad_norm_discriminator = get_grad_norm(gan.discriminator)
            grad_norm_sup_discriminator = get_grad_norm(sup_gan.discriminator)
            grad_norm_latent_discriminator = get_grad_norm(latent_gan.discriminator)
            grad_norm_similarity_discriminator = get_grad_norm(similarity_gan.discriminator)

            opt.step()
            scheduler.step()

            metrics = {
                "disc_loss": disc_loss.item(),
                "disc_r1_penalty": disc_r1_penalty.item(),
                "sup_disc_loss": sup_disc_loss.item(),
                "sup_disc_r1_penalty": sup_disc_r1_penalty.item(),
                "latent_disc_loss": latent_disc_loss.item(),
                "latent_disc_r1_penalty": latent_disc_r1_penalty.item(),
                "similarity_disc_loss": similarity_disc_loss.item(),
                "similarity_r1_penalty": similarity_r1_penalty.item(),
                "rec_loss": rec_loss.item(),
                "reverse_rec_loss": reverse_rec_loss.item(),
                "vsp_loss": vsp_loss.item(),
                "cc_vsp_loss": cc_vsp_loss.item(),
                "cc_rec_loss": cc_rec_loss.item(),
                "cc_trans_loss": cc_trans_loss.item(),
                "gen_loss": gen_loss.item(),
                "sup_gen_loss": sup_gen_loss.item(),
                "latent_gen_loss": latent_gen_loss.item(),
                "similarity_gen_loss": similarity_gen_loss.item(),
                "loss": loss.item(),
                "grad_norm_generator": grad_norm_generator,
                "grad_norm_discriminator": grad_norm_discriminator,
                "grad_norm_sup_discriminator": grad_norm_sup_discriminator,
                "grad_norm_latent_discriminator": grad_norm_latent_discriminator,
                "grad_norm_similarity_discriminator": grad_norm_similarity_discriminator,
                "learning_rate": opt.param_groups[0]["lr"],
                "disc_acc_real": disc_acc_real,
                "disc_acc_fake": disc_acc_fake,
                "latent_disc_acc_real": latent_disc_acc_real,
                "latent_disc_acc_fake": latent_disc_acc_fake,
                "gen_acc": gen_acc,
                "sup_disc_acc_real": sup_disc_acc_real,
                "sup_disc_acc_fake": sup_disc_acc_fake,
                "sup_gen_acc": sup_gen_acc,
                "similarity_disc_acc_real": similarity_disc_acc_real,
                "similarity_disc_acc_fake": similarity_disc_acc_fake,
                "similarity_gen_acc": similarity_gen_acc,
            }

            for metric, value in metrics.items():
                logger.logkv(metric, value)
            logger.dumpkvs(force=(hasattr(cfg, 'force_dump') and cfg.force_dump))
            if get_rank() == 0:
                dataloader_pbar.set_postfix(metrics)

    with open(save_dir + 'config.toml', 'w') as f:
        toml.dump(cfg.__dict__, f)
    torch.save(accelerator.unwrap_model(translator).state_dict(), model_save_dir)


def main():
    os.environ["TOKENIZERS_PARALLELISM"] = "0"
    cfg = toml.load(f'configs/{argv[1]}.toml')
    unknown_cfg = read_args(argv)
    cfg = SimpleNamespace(**{**{k: v for d in cfg.values() for k, v in d.items()}, **unknown_cfg})

    if hasattr(cfg, 'mixed_precision') and cfg.mixed_precision == 'bf16' and not torch.cuda.is_bf16_supported():
        cfg.mixed_precision = 'fp16'
        cfg.gradient_accumulation_steps = 1
        print("Note: bf16 is not available on this hardware! Reverting to fp16 and setting accumulation steps to 1.")

    # set seeds
    random.seed(cfg.seed + get_rank())
    torch.manual_seed(cfg.seed + get_rank())
    np.random.seed(cfg.seed + get_rank())
    torch.cuda.manual_seed(cfg.seed + get_rank())

    use_val_set = hasattr(cfg, 'val_size')

    accelerator = accelerate.Accelerator(
        mixed_precision=cfg.mixed_precision if hasattr(cfg, 'mixed_precision') else None,
        gradient_accumulation_steps=cfg.gradient_accumulation_steps
    )
    # https://github.com/huggingface/transformers/issues/26548
    accelerator.dataloader_config.dispatch_batches = False

    if hasattr(cfg, 'force_wandb_name') and cfg.force_wandb_name:
        save_dir = cfg.save_dir.format(cfg.wandb_name)
    else:
        cfg.wandb_name = ','.join([f"{k[0]}:{v}" for k, v in unknown_cfg.items()]) if unknown_cfg else cfg.wandb_name
        save_dir = cfg.save_dir.format(cfg.latent_dims if hasattr(cfg, 'latent_dims') else cfg.wandb_name)

    logger = Logger(
        project=cfg.wandb_project,
        name=cfg.wandb_name,
        dummy=(cfg.wandb_project is None) or not (cfg.use_wandb),
        config=cfg,
    )

    print("Running Experiment:", cfg.wandb_name)

    dset = load_streaming_embeddings(cfg.dataset)

    sup_encs = {cfg.sup_emb: load_encoder(cfg.sup_emb, mixed_precision=cfg.mixed_precision if hasattr(cfg, 'mixed_precision') else None)}
    encoder_dims = {cfg.sup_emb: get_sentence_embedding_dimension(sup_encs[cfg.sup_emb])}
    translator = load_n_translator(cfg, encoder_dims)

    model_save_dir = os.path.join(save_dir, 'model.pt')
    disc_save_dir = os.path.join(save_dir, 'disc.pt')

    os.makedirs(save_dir, exist_ok=True)

    assert hasattr(cfg, 'unsup_emb')
    assert cfg.sup_emb != cfg.unsup_emb

    unsup_enc = {
        cfg.unsup_emb: load_encoder(cfg.unsup_emb, mixed_precision=cfg.mixed_precision if hasattr(cfg, 'mixed_precision') else None)
    }
    unsup_dim = {
        cfg.unsup_emb: get_sentence_embedding_dimension(unsup_enc[cfg.unsup_emb])
    }
    translator.add_encoders(unsup_dim, overwrite_embs=[cfg.unsup_emb])

    assert cfg.unsup_emb not in sup_encs
    assert cfg.unsup_emb in translator.in_adapters
    assert cfg.unsup_emb in translator.out_adapters

    cfg.num_params = sum(x.numel() for x in translator.parameters())
    print("Number of parameters:", cfg.num_params)
    print("Number of *trainable* parameters:", sum(p.numel() for p in translator.parameters() if p.requires_grad))
    print("Number of training datapoints:", len(dset))
<<<<<<< HEAD
    print(translator)
=======

    logger = Logger(
        project=cfg.wandb_project,
        name=cfg.wandb_name,
        dummy=(cfg.wandb_project is None) or not (cfg.use_wandb),
        config=cfg,
    )

>>>>>>> 099f44af
    num_workers = get_num_proc()
    print(f"Rank {get_rank()} using {num_workers} workers and {len(dset)} datapoints")
    if get_world_size() > 1:
        max_num_datapoints = len(dset) - (len(dset) % (cfg.bs * get_world_size()))
        dset = dset.select(range(max_num_datapoints))
        print(f"[Filtered] Rank {get_rank()} now using {len(dset)} datapoints")

<<<<<<< HEAD
    dset_dict = dset.train_test_split(test_size=cfg.val_size, seed=42)
=======
    dset_dict = dset.train_test_split(test_size=cfg.val_size, seed=cfg.dataset_seed)
>>>>>>> 099f44af
    dset = dset_dict["train"]
    valset = dset_dict["test"]
    if hasattr(cfg, 'num_points'):
        supset = dset.shuffle(seed=cfg.seed + 1).select(range(cfg.num_points))
        unsupset = dset.shuffle(seed=cfg.seed + 2).select(range(cfg.num_points))

    supset = MultiencoderTokenizedDataset(
        dataset=supset,
        encoders=sup_encs,
        n_embs_per_batch=cfg.n_embs_per_batch,
        batch_size=cfg.bs,
        max_length=cfg.max_seq_length,
        seed=cfg.seed,
    )
    unsupset = MultiencoderTokenizedDataset(
        dataset=unsupset,
        encoders=unsup_enc,
        n_embs_per_batch=1,
        batch_size=cfg.bs,
        max_length=cfg.max_seq_length,
        seed=cfg.seed,
    )

    sup_dataloader = DataLoader(
        supset,
        batch_size=cfg.bs,
        num_workers=num_workers // 2,
        shuffle=True,
        pin_memory=True,
        prefetch_factor=None,
        collate_fn=TokenizedCollator(),
        drop_last=True,
    )
    unsup_dataloader = DataLoader(
        unsupset,
        batch_size=cfg.bs,
        num_workers=num_workers // 2,
        shuffle=True,
        pin_memory=True,
        prefetch_factor=None,
        collate_fn=TokenizedCollator(),
        drop_last=True,
    )

    if use_val_set:
        valset = MultiencoderTokenizedDataset(
            dataset=valset,
            encoders={ **unsup_enc, **sup_encs },
            n_embs_per_batch=2,
            batch_size=cfg.val_bs,
            max_length=cfg.max_seq_length,
            seed=cfg.seed,
        )
        valloader = DataLoader(
            valset,
            batch_size=cfg.val_bs if hasattr(cfg, 'val_bs') else cfg.bs,
            num_workers=num_workers,
            shuffle=False,
            pin_memory=True,
            prefetch_factor=(8 if num_workers > 0 else None),
            collate_fn=TokenizedCollator(),
            drop_last=True,
        )
        valloader = accelerator.prepare(valloader)

    opt = torch.optim.AdamW(translator.parameters(), lr=cfg.lr, fused=False, weight_decay=0.00)
<<<<<<< HEAD
    steps_per_epoch = len(supset) // cfg.bs
    total_steps = steps_per_epoch * cfg.epochs / cfg.gradient_accumulation_steps
    if not hasattr(cfg, 'no_scheduler') or not cfg.no_scheduler:
        # linear
        scheduler = LambdaLR(opt, lr_lambda=lambda step: 1 - step / max(1, total_steps))
    else:
        # constant with warmup
        warmup_length = 2000 * get_world_size()
        def lr_lambda(step):
            if step < warmup_length:
                return min(1, step / warmup_length)
            else:
                return 1
        scheduler = LambdaLR(opt, lr_lambda=lr_lambda) 
    
    
    ######################################################################################
    disc = Discriminator(
        latent_dim=translator.in_adapters[cfg.unsup_emb].in_dim,
        discriminator_dim=cfg.disc_dim, 
        depth=cfg.disc_depth, 
=======
    
    ######################################################################################
    disc = Discriminator(
        latent_dim=768, # TODO: where to get this from?
        discriminator_dim=cfg.disc_dim,
        depth=cfg.disc_depth,
        weight_init=cfg.weight_init
>>>>>>> 099f44af
    )
    disc_opt = torch.optim.AdamW(disc.parameters(), lr=cfg.disc_lr, eps=cfg.eps, weight_decay=0.00)

    cfg.num_disc_params = sum(x.numel() for x in disc.parameters())
    print(f"Number of discriminator parameters:", cfg.num_disc_params)
    ######################################################################################
    sup_disc = Discriminator(
        latent_dim=translator.in_adapters[cfg.sup_emb].in_dim,
        discriminator_dim=cfg.disc_dim, 
        depth=cfg.disc_depth, 
    )
    sup_disc_opt = torch.optim.AdamW(sup_disc.parameters(), lr=cfg.disc_lr, eps=cfg.eps, weight_decay=0.00)

    cfg.num_sup_disc_params = sum(x.numel() for x in sup_disc.parameters())
    print(f"Number of supervised discriminator parameters:", cfg.num_sup_disc_params)
    print(sup_disc)
    ######################################################################################
    latent_disc = Discriminator(
        latent_dim=cfg.d_adapter,
        discriminator_dim=cfg.disc_dim,
        depth=cfg.disc_depth,
        weight_init=cfg.weight_init
    )
    latent_disc_opt = torch.optim.RMSprop(latent_disc.parameters(), lr=cfg.disc_lr, eps=cfg.eps)
    cfg.num_latent_disc_params = sum(x.numel() for x in latent_disc.parameters())
    print(f"Number of latent discriminator parameters:", cfg.num_latent_disc_params)
<<<<<<< HEAD
    print(latent_disc)
    latent_disc_opt = torch.optim.AdamW(latent_disc.parameters(), lr=cfg.disc_lr, eps=cfg.eps, weight_decay=0.00)
=======
>>>>>>> 099f44af
    ######################################################################################
    similarity_disc = Discriminator(
        latent_dim=cfg.bs,
        discriminator_dim=cfg.disc_dim,
        depth=cfg.disc_depth,
        weight_init=cfg.weight_init
    )
    similarity_disc_opt = torch.optim.RMSprop(similarity_disc.parameters(), lr=cfg.disc_lr, eps=cfg.eps)
    cfg.num_similarity_disc_params = sum(x.numel() for x in similarity_disc.parameters())
    print(f"Number of similarity discriminator parameters:", cfg.num_similarity_disc_params)
<<<<<<< HEAD
    print(similarity_disc)
    similarity_disc_opt = torch.optim.AdamW(similarity_disc.parameters(), lr=cfg.disc_lr, eps=cfg.eps, weight_decay=0.00)
=======
>>>>>>> 099f44af
    ######################################################################################

    max_num_epochs = int(np.ceil(cfg.epochs))
    steps_per_epoch = len(supset) // cfg.bs
    total_steps = steps_per_epoch * cfg.epochs / cfg.gradient_accumulation_steps
    warmup_length = (cfg.warmup_length if hasattr(cfg, 'warmup_length') else 100) * get_world_size()

    def lr_lambda(step):
        if step < warmup_length:
            return min(1, step / warmup_length)
        else:
            if hasattr(cfg, 'no_scheduler') and cfg.no_scheduler:
                return 1
            return 1 - (step - warmup_length) / max(1, total_steps - warmup_length)

    scheduler = LambdaLR(opt, lr_lambda=lr_lambda)
    disc_scheduler = LambdaLR(disc_opt, lr_lambda=lr_lambda)
    latent_disc_scheduler = LambdaLR(latent_disc_opt, lr_lambda=lr_lambda)
    similarity_disc_scheduler = LambdaLR(similarity_disc_opt, lr_lambda=lr_lambda)

    if cfg.finetune_mode:
        assert hasattr(cfg, 'load_dir')
        print(f"Loading models from {cfg.load_dir}...")
        translator.load_state_dict(torch.load(cfg.load_dir + 'model.pt', map_location='cpu'), strict=False)
        disc.load_state_dict(torch.load(cfg.load_dir + 'disc.pt', map_location='cpu'))

<<<<<<< HEAD
    translator, opt, scheduler, sup_dataloader, unsup_dataloader, disc, disc_opt, sup_disc, sup_disc_opt, latent_disc, latent_disc_opt, similarity_disc, similarity_disc_opt = accelerator.prepare(
        translator, opt, scheduler, sup_dataloader, unsup_dataloader, disc, disc_opt, sup_disc, sup_disc_opt, latent_disc, latent_disc_opt, similarity_disc, similarity_disc_opt
    )
=======
    translator, opt, scheduler = accelerator.prepare(translator, opt, scheduler)
    disc, disc_opt, disc_scheduler = accelerator.prepare(disc, disc_opt, disc_scheduler)
    latent_disc, latent_disc_opt, latent_disc_scheduler = accelerator.prepare(latent_disc, latent_disc_opt, latent_disc_scheduler)
    similarity_disc, similarity_disc_opt, similarity_disc_scheduler = accelerator.prepare(similarity_disc, similarity_disc_opt, similarity_disc_scheduler)
    sup_dataloader, unsup_dataloader = accelerator.prepare(sup_dataloader, unsup_dataloader)
>>>>>>> 099f44af

    best_model = None
    best_disc = None

    if cfg.gan_style == "vanilla":
        gan_cls = VanillaGAN
    elif cfg.gan_style == "relativistic":
        gan_cls = RelativisticGAN
    else:
        raise ValueError(f"Unknown GAN style: {cfg.gan_style}")
    latent_gan = gan_cls(
        cfg=cfg,
        generator=translator,
        discriminator=latent_disc,
        discriminator_opt=latent_disc_opt,
        discriminator_scheduler=latent_disc_scheduler,
        accelerator=accelerator,
    )
    similarity_gan = gan_cls(
        cfg=cfg,
        generator=translator,
        discriminator=similarity_disc,
        discriminator_opt=similarity_disc_opt,
        discriminator_scheduler=similarity_disc_scheduler,
        accelerator=accelerator,
    )
    gan = gan_cls(
        cfg=cfg,
        generator=translator,
        discriminator=disc,
        discriminator_opt=disc_opt,
        discriminator_scheduler=disc_scheduler,
        accelerator=accelerator,
    )
    sup_gan = gan_cls(
        cfg=cfg,
        generator=translator,
        discriminator=sup_disc,
        discriminator_opt=sup_disc_opt,
        accelerator=accelerator
    )
    for epoch in range(max_num_epochs):
        if use_val_set and get_rank() == 0:
            with torch.no_grad(), accelerator.autocast():
                translator.eval()
                val_res = {}
                recons, trans, heatmap_dict = eval_loop_(cfg, translator, {**sup_encs, **unsup_enc}, valloader, device=accelerator.device)
                for flag, res in recons.items():
                    for k, v in res.items():
                        if k == 'cos':
                            val_res[f"val/rec_{flag}_{k}"] = v
                for target_flag, d in trans.items():
                    for flag, res in d.items():
                        for k, v in res.items():
                            if flag == cfg.unsup_emb and target_flag == cfg.unsup_emb:
                                continue
                            val_res[f"val/{flag}_{target_flag}_{k}"] = v

                if len(heatmap_dict) > 0:
                    for k,v in heatmap_dict.items():
                        if k in ["heatmap", "heatmap_softmax"]:
                            v = wandb.Image(v)
                            val_res[f"val/{k}"] = v
                        else:
                            val_res[f"val/{k} (avg. {cfg.top_k_batches} batches)"] = v
                wandb.log(val_res)
                translator.train()

        max_num_batches = None
        print(f"Epoch", epoch, "max_num_batches", max_num_batches, "max_num_epochs", max_num_epochs)
        if epoch + 1 >= max_num_epochs:
            max_num_batches = max(1, (cfg.epochs - epoch) * len(supset) // cfg.bs // get_world_size())
            print(f"Setting max_num_batches to {max_num_batches}")

        training_loop_(
            save_dir=save_dir,
            accelerator=accelerator,
            translator=translator,
            gan=gan,
            sup_gan=sup_gan,
            latent_gan=latent_gan,
            similarity_gan=similarity_gan,
            sup_dataloader=sup_dataloader,
            unsup_dataloader=unsup_dataloader,
            sup_encs=sup_encs,
            unsup_enc=unsup_enc,
            cfg=cfg,
            opt=opt,
            scheduler=scheduler,
            logger=logger,
            max_num_batches=max_num_batches
        )

    with open(save_dir + 'config.toml', 'w') as f:
        toml.dump(cfg.__dict__, f)
    # save model
    best_model = best_model if best_model is not None else accelerator.unwrap_model(translator).state_dict()
    best_disc = best_disc if best_disc is not None else disc.state_dict()
    torch.save(best_model, model_save_dir)
    torch.save(best_disc, disc_save_dir)


if __name__ == "__main__":
    main()<|MERGE_RESOLUTION|>--- conflicted
+++ resolved
@@ -53,20 +53,13 @@
             break
         with accelerator.accumulate(translator), accelerator.autocast():
             assert len(set(sup_batch.keys()).intersection(unsup_batch.keys())) == 0
-<<<<<<< HEAD
             ins = {
                 **process_batch(cfg, sup_batch, sup_encs, device), 
                 **process_batch(cfg, unsup_batch, unsup_enc, device)
             }
-            cfg.noise_level = 1e-5 # TODO argparse
             recons, translations, reps = translator(
                 ins, noise_level=cfg.noise_level, include_reps=True
             )
-=======
-
-            ins = {**process_batch(cfg, sup_batch, sup_encs, device), **process_batch(cfg, unsup_batch, unsup_enc, device)}
-            recons, translations, reps = translator(ins, include_reps=True)
->>>>>>> 099f44af
 
             # discriminator
             disc_r1_penalty, disc_loss, gen_loss, disc_acc_real, disc_acc_fake, gen_acc = gan.step(
@@ -89,29 +82,18 @@
             if cfg.loss_coefficient_similarity_gen > 0:
                 real_sims = ins[cfg.sup_emb] @ ins[cfg.sup_emb].T
                 fake_sims = translations[cfg.sup_emb][cfg.unsup_emb] @ translations[cfg.sup_emb][cfg.unsup_emb].T
-<<<<<<< HEAD
                 similarity_r1_penalty, similarity_disc_loss, similarity_gen_loss, similarity_disc_acc_real, similarity_disc_acc_fake, similarity_gen_acc = similarity_gan.step(
-=======
-                similarity_disc_loss, similarity_gen_loss, similarity_disc_acc_real, similarity_disc_acc_fake, similarity_gen_acc = similarity_gan.step(
->>>>>>> 099f44af
                     real_data=real_sims,
                     fake_data=fake_sims,
                 )
             else:
-<<<<<<< HEAD
                 similarity_r1_penalty = torch.tensor(0.0)
-=======
->>>>>>> 099f44af
                 similarity_disc_loss = torch.tensor(0.0)
                 similarity_gen_loss = torch.tensor(0.0)
                 similarity_disc_acc_real = 0.0
                 similarity_disc_acc_fake = 0.0
                 similarity_gen_acc = 0.0
-<<<<<<< HEAD
             
-=======
-
->>>>>>> 099f44af
             rec_loss = rec_loss_fn(ins, recons, logger)
             ins_reversed = {
                 cfg.sup_emb: ins[cfg.unsup_emb],
@@ -287,9 +269,7 @@
     print("Number of parameters:", cfg.num_params)
     print("Number of *trainable* parameters:", sum(p.numel() for p in translator.parameters() if p.requires_grad))
     print("Number of training datapoints:", len(dset))
-<<<<<<< HEAD
     print(translator)
-=======
 
     logger = Logger(
         project=cfg.wandb_project,
@@ -298,7 +278,6 @@
         config=cfg,
     )
 
->>>>>>> 099f44af
     num_workers = get_num_proc()
     print(f"Rank {get_rank()} using {num_workers} workers and {len(dset)} datapoints")
     if get_world_size() > 1:
@@ -306,11 +285,7 @@
         dset = dset.select(range(max_num_datapoints))
         print(f"[Filtered] Rank {get_rank()} now using {len(dset)} datapoints")
 
-<<<<<<< HEAD
-    dset_dict = dset.train_test_split(test_size=cfg.val_size, seed=42)
-=======
     dset_dict = dset.train_test_split(test_size=cfg.val_size, seed=cfg.dataset_seed)
->>>>>>> 099f44af
     dset = dset_dict["train"]
     valset = dset_dict["test"]
     if hasattr(cfg, 'num_points'):
@@ -377,37 +352,13 @@
         valloader = accelerator.prepare(valloader)
 
     opt = torch.optim.AdamW(translator.parameters(), lr=cfg.lr, fused=False, weight_decay=0.00)
-<<<<<<< HEAD
-    steps_per_epoch = len(supset) // cfg.bs
-    total_steps = steps_per_epoch * cfg.epochs / cfg.gradient_accumulation_steps
-    if not hasattr(cfg, 'no_scheduler') or not cfg.no_scheduler:
-        # linear
-        scheduler = LambdaLR(opt, lr_lambda=lambda step: 1 - step / max(1, total_steps))
-    else:
-        # constant with warmup
-        warmup_length = 2000 * get_world_size()
-        def lr_lambda(step):
-            if step < warmup_length:
-                return min(1, step / warmup_length)
-            else:
-                return 1
-        scheduler = LambdaLR(opt, lr_lambda=lr_lambda) 
-    
     
     ######################################################################################
     disc = Discriminator(
         latent_dim=translator.in_adapters[cfg.unsup_emb].in_dim,
-        discriminator_dim=cfg.disc_dim, 
-        depth=cfg.disc_depth, 
-=======
-    
-    ######################################################################################
-    disc = Discriminator(
-        latent_dim=768, # TODO: where to get this from?
         discriminator_dim=cfg.disc_dim,
         depth=cfg.disc_depth,
         weight_init=cfg.weight_init
->>>>>>> 099f44af
     )
     disc_opt = torch.optim.AdamW(disc.parameters(), lr=cfg.disc_lr, eps=cfg.eps, weight_decay=0.00)
 
@@ -434,11 +385,8 @@
     latent_disc_opt = torch.optim.RMSprop(latent_disc.parameters(), lr=cfg.disc_lr, eps=cfg.eps)
     cfg.num_latent_disc_params = sum(x.numel() for x in latent_disc.parameters())
     print(f"Number of latent discriminator parameters:", cfg.num_latent_disc_params)
-<<<<<<< HEAD
     print(latent_disc)
     latent_disc_opt = torch.optim.AdamW(latent_disc.parameters(), lr=cfg.disc_lr, eps=cfg.eps, weight_decay=0.00)
-=======
->>>>>>> 099f44af
     ######################################################################################
     similarity_disc = Discriminator(
         latent_dim=cfg.bs,
@@ -449,11 +397,8 @@
     similarity_disc_opt = torch.optim.RMSprop(similarity_disc.parameters(), lr=cfg.disc_lr, eps=cfg.eps)
     cfg.num_similarity_disc_params = sum(x.numel() for x in similarity_disc.parameters())
     print(f"Number of similarity discriminator parameters:", cfg.num_similarity_disc_params)
-<<<<<<< HEAD
     print(similarity_disc)
     similarity_disc_opt = torch.optim.AdamW(similarity_disc.parameters(), lr=cfg.disc_lr, eps=cfg.eps, weight_decay=0.00)
-=======
->>>>>>> 099f44af
     ######################################################################################
 
     max_num_epochs = int(np.ceil(cfg.epochs))
@@ -471,6 +416,7 @@
 
     scheduler = LambdaLR(opt, lr_lambda=lr_lambda)
     disc_scheduler = LambdaLR(disc_opt, lr_lambda=lr_lambda)
+    sup_disc_scheduler = LambdaLR(sup_disc_opt, lr_lambda=lr_lambda)
     latent_disc_scheduler = LambdaLR(latent_disc_opt, lr_lambda=lr_lambda)
     similarity_disc_scheduler = LambdaLR(similarity_disc_opt, lr_lambda=lr_lambda)
 
@@ -480,17 +426,12 @@
         translator.load_state_dict(torch.load(cfg.load_dir + 'model.pt', map_location='cpu'), strict=False)
         disc.load_state_dict(torch.load(cfg.load_dir + 'disc.pt', map_location='cpu'))
 
-<<<<<<< HEAD
-    translator, opt, scheduler, sup_dataloader, unsup_dataloader, disc, disc_opt, sup_disc, sup_disc_opt, latent_disc, latent_disc_opt, similarity_disc, similarity_disc_opt = accelerator.prepare(
-        translator, opt, scheduler, sup_dataloader, unsup_dataloader, disc, disc_opt, sup_disc, sup_disc_opt, latent_disc, latent_disc_opt, similarity_disc, similarity_disc_opt
-    )
-=======
     translator, opt, scheduler = accelerator.prepare(translator, opt, scheduler)
     disc, disc_opt, disc_scheduler = accelerator.prepare(disc, disc_opt, disc_scheduler)
+    sup_disc, sup_disc_opt, sup_disc_scheduler = accelerator.prepare(sup_disc, sup_disc_opt, sup_disc_scheduler)
     latent_disc, latent_disc_opt, latent_disc_scheduler = accelerator.prepare(latent_disc, latent_disc_opt, latent_disc_scheduler)
     similarity_disc, similarity_disc_opt, similarity_disc_scheduler = accelerator.prepare(similarity_disc, similarity_disc_opt, similarity_disc_scheduler)
     sup_dataloader, unsup_dataloader = accelerator.prepare(sup_dataloader, unsup_dataloader)
->>>>>>> 099f44af
 
     best_model = None
     best_disc = None
@@ -530,6 +471,7 @@
         generator=translator,
         discriminator=sup_disc,
         discriminator_opt=sup_disc_opt,
+        discriminator_scheduler=sup_disc_scheduler,
         accelerator=accelerator
     )
     for epoch in range(max_num_epochs):
